--- conflicted
+++ resolved
@@ -13,13 +13,8 @@
 # Project-local glide cache, RE: https://github.com/Masterminds/glide/issues/736
 .glide/
 
-<<<<<<< HEAD
-# vendor
-/vendor
-=======
 # Vendors
 vendor/
->>>>>>> 3bbdc52c
 
 # Mac
 .DS_Store