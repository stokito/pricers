# pricers
[![Build Status](https://travis-ci.org/benjaminch/pricers.svg?branch=master)](https://travis-ci.org/benjaminch/pricers)
[![GoDoc](https://godoc.org/github.com/benjaminch/pricers?status.svg)](https://godoc.org/github.com/benjaminch/pricers)
[![Go Report Card](https://goreportcard.com/badge/github.com/benjaminch/pricers)](https://goreportcard.com/report/github.com/benjaminch/pricers)
[![Maintainability](https://api.codeclimate.com/v1/badges/95e0f8491d86d90c6da6/maintainability)](https://codeclimate.com/github/benjaminch/pricers/maintainability)
[![Test Coverage](https://api.codeclimate.com/v1/badges/95e0f8491d86d90c6da6/test_coverage)](https://codeclimate.com/github/benjaminch/pricers/test_coverage)
![GitHub go.mod Go version](https://img.shields.io/github/go-mod/go-version/benjaminch/pricers)
![GitHub tag (latest SemVer)](https://img.shields.io/github/v/tag/benjaminch/pricers)

## Overview
This library supports RTB development for Open RTB common price encryption in Golang.

## Installation
```bash
$ go get github.com/benjaminch/pricers
```

## Supported encryption protocols
### Google Private Data
Specs https://developers.google.com/ad-exchange/rtb/response-guide/decrypt-price
#### Examples
##### Creating a new Google Private Data Pricer
```golang
import "github.com/benjaminch/pricers/doubleclick"

var pricer *doubleclick.DoubleClickPricer
var err error
pricer, err = doubleclick.NewDoubleClickPricer(
    "ZS-DraBUUVeht_sMDgn1nnM3My_nq9TrEESbjubDkTU",   // Encryption key
    "vQo9-4KtlcXmPhWaYvc8asqYuiSVMiGUdZ1RLXfrK7U",   // Integrity key
    true,                                            // Keys are base64
    helpers.Utf8,                                    // Keys should be ingested as Utf-8
<<<<<<< HEAD
    1000000,                                         // Price scale Factor Micro
    false,                                           // No debug. Deprecated
=======
    1000000                                          // Price scale Factor Micro
>>>>>>> 97a9d6b3
)
```
##### Encrypting a clear price
```go
import "github.com/benjaminch/pricers/doubleclick"

var result string
var err error
price := 42 // Clear price
seed := ""
result, err = pricer.Encrypt(seed, price)
if err != nil {
    err = errors.New("Encryption failed. Error : %s", err)
}
```
##### Decrypting an encrypted price
```go
import "github.com/benjaminch/pricers/doubleclick"

var result float64
var err error
encryptedPrice := "WEp8nQAAAAADG-y45xxIC1tMWuTjzmDW6HtroQ"
result, err = pricer.Decrypt(encryptedPrice)
if err != nil {
    err = errors.New("Decryption failed. Error : %s", err)
}
```
## Todos
- [ ] Re-organize directory layout following https://github.com/golang-standards/project-layout
- [ ] Complete documentation:
  - [ ] How to use the Pricer Builder (describing all params)
  - [ ] How to use the Pricer Encrypt function (describing all params)
  - [ ] How to use the Pricer Decrypt function (describing all params)
- [ ] Complete tests for helpers
- [ ] Complete tests for Google Private Data, including various key formats (hex, utf8, base64, etc.)
- [ ] Add other most common price encryption protocols (AES, etc.)
   - [ ] BlowFish
   - [ ] Symetric Algorithm
   - [ ] XOR<|MERGE_RESOLUTION|>--- conflicted
+++ resolved
@@ -30,12 +30,7 @@
     "vQo9-4KtlcXmPhWaYvc8asqYuiSVMiGUdZ1RLXfrK7U",   // Integrity key
     true,                                            // Keys are base64
     helpers.Utf8,                                    // Keys should be ingested as Utf-8
-<<<<<<< HEAD
-    1000000,                                         // Price scale Factor Micro
-    false,                                           // No debug. Deprecated
-=======
     1000000                                          // Price scale Factor Micro
->>>>>>> 97a9d6b3
 )
 ```
 ##### Encrypting a clear price
